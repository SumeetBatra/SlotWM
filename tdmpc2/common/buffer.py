import torch
from tensordict.tensordict import TensorDict
from torchrl.data.replay_buffers import ReplayBuffer, LazyTensorStorage
from torchrl.data.replay_buffers.samplers import SliceSampler


class Buffer():
    """
	Replay buffer for TD-MPC2 training. Based on torchrl.
	Uses CUDA memory if available, and CPU memory otherwise.
	"""

    def __init__(self, cfg):
        self.cfg = cfg
        self._device = torch.device('cuda')
        self._capacity = min(cfg.buffer_size, cfg.steps)
        self._sampler = SliceSampler(
            num_slices=self.cfg.batch_size,
            end_key=None,
            traj_key='episode',
            truncated_key=None,
            strict_length=True,
        )
        self._batch_size = cfg.batch_size * (cfg.horizon + 1)
        self._num_eps = 0

    @property
    def capacity(self):
        """Return the capacity of the buffer."""
        return self._capacity

    @property
    def num_eps(self):
        """Return the number of episodes in the buffer."""
        return self._num_eps

    def _reserve_buffer(self, storage):
        """
		Reserve a buffer with the given storage.
		"""
        return ReplayBuffer(
            storage=storage,
            sampler=self._sampler,
            pin_memory=True,
            prefetch=int(self.cfg.num_envs / self.cfg.steps_per_update),
            batch_size=self._batch_size,
        )

    def _init(self, tds):
        """Initialize the replay buffer. Use the first episode to estimate storage requirements."""
        print(f'Buffer capacity: {self._capacity:,}')
        mem_free, _ = torch.cuda.mem_get_info()
        bytes_per_step = sum([
            (v.numel() * v.element_size() if not isinstance(v, TensorDict) \
                 else sum([x.numel() * x.element_size() for x in v.values()])) \
            for v in tds.values()
        ]) / len(tds)
        total_bytes = bytes_per_step * self._capacity
        print(f'Storage required: {total_bytes / 1e9:.2f} GB')
        # Heuristic: decide whether to use CUDA or CPU memory
        storage_device = 'cuda' if 2.5 * total_bytes < mem_free else 'cpu'
        print(f'Using {storage_device.upper()} memory for storage.')
        return self._reserve_buffer(
            LazyTensorStorage(self._capacity, device=torch.device(storage_device))
        )

    def _to_device(self, *args, device=None):
        if device is None:
            device = self._device
        return (arg.to(device, non_blocking=True) \
                    if arg is not None else None for arg in args)

    def _prepare_batch(self, td):
        """
		Prepare a sampled batch for training (post-processing).
		Expects `td` to be a TensorDict with batch size TxB.
		"""
<<<<<<< HEAD
        obs = td['obs']
        action = td['action'][1:]
        reward = td['reward'][1:].unsqueeze(-1)
        task = td['task'][0] if 'task' in td.keys() else None
        return self._to_device(obs, action, reward, task)

    def add(self, td):
        """Add an episode to the buffer.
		Before vec: td[episode_len+1, ..] ..=act_dim, obs_dim, None
		After: add num_env to the batch dimension
		Note: for official vec code @51d6b8d, it seems to have batch dimension [episode_len+1, num_env]"""

        for _td in td:
            _td['episode'] = torch.ones_like(_td['reward'], dtype=torch.int64) * self._num_eps
            if self._num_eps == 0:
                self._buffer = self._init(_td)
            self._buffer.extend(_td)
            self._num_eps += 1
        return self._num_eps
=======
		td = td.select("obs", "action", "reward", "terminated", "task", strict=False).to(self._device, non_blocking=True)
		obs = td.get('obs').contiguous()
		action = td.get('action')[1:].contiguous()
		reward = td.get('reward')[1:].unsqueeze(-1).contiguous()
		terminated = td.get('terminated', None)
		if terminated is not None:
			terminated = td.get('terminated')[1:].unsqueeze(-1).contiguous()
		else:
			terminated = torch.zeros_like(reward)
		task = td.get('task', None)
		if task is not None:
			task = task[0].contiguous()
		return obs, action, reward, terminated, task
>>>>>>> 8bbc14eb

    def sample(self):
        """Sample a batch of subsequences from the buffer."""
        td = self._buffer.sample().view(-1, self.cfg.horizon + 1).permute(1, 0)
        return self._prepare_batch(td)<|MERGE_RESOLUTION|>--- conflicted
+++ resolved
@@ -5,97 +5,96 @@
 
 
 class Buffer():
-    """
+	"""
 	Replay buffer for TD-MPC2 training. Based on torchrl.
 	Uses CUDA memory if available, and CPU memory otherwise.
 	"""
 
-    def __init__(self, cfg):
-        self.cfg = cfg
-        self._device = torch.device('cuda')
-        self._capacity = min(cfg.buffer_size, cfg.steps)
-        self._sampler = SliceSampler(
-            num_slices=self.cfg.batch_size,
-            end_key=None,
-            traj_key='episode',
-            truncated_key=None,
-            strict_length=True,
-        )
-        self._batch_size = cfg.batch_size * (cfg.horizon + 1)
-        self._num_eps = 0
+	def __init__(self, cfg):
+		self.cfg = cfg
+		self._device = torch.device('cuda:0')
+		self._capacity = min(cfg.buffer_size, cfg.steps)
+		self._sampler = SliceSampler(
+			num_slices=self.cfg.batch_size,
+			end_key=None,
+			traj_key='episode',
+			truncated_key=None,
+			strict_length=True,
+			cache_values=cfg.multitask,
+		)
+		self._batch_size = cfg.batch_size * (cfg.horizon+1)
+		self._num_eps = 0
 
-    @property
-    def capacity(self):
-        """Return the capacity of the buffer."""
-        return self._capacity
+	@property
+	def capacity(self):
+		"""Return the capacity of the buffer."""
+		return self._capacity
 
-    @property
-    def num_eps(self):
-        """Return the number of episodes in the buffer."""
-        return self._num_eps
+	@property
+	def num_eps(self):
+		"""Return the number of episodes in the buffer."""
+		return self._num_eps
 
-    def _reserve_buffer(self, storage):
-        """
+	def _reserve_buffer(self, storage):
+		"""
 		Reserve a buffer with the given storage.
 		"""
-        return ReplayBuffer(
-            storage=storage,
-            sampler=self._sampler,
-            pin_memory=True,
-            prefetch=int(self.cfg.num_envs / self.cfg.steps_per_update),
-            batch_size=self._batch_size,
-        )
+		return ReplayBuffer(
+			storage=storage,
+			sampler=self._sampler,
+			pin_memory=False,
+			prefetch=0,
+			batch_size=self._batch_size,
+		)
 
-    def _init(self, tds):
-        """Initialize the replay buffer. Use the first episode to estimate storage requirements."""
-        print(f'Buffer capacity: {self._capacity:,}')
-        mem_free, _ = torch.cuda.mem_get_info()
-        bytes_per_step = sum([
-            (v.numel() * v.element_size() if not isinstance(v, TensorDict) \
-                 else sum([x.numel() * x.element_size() for x in v.values()])) \
-            for v in tds.values()
-        ]) / len(tds)
-        total_bytes = bytes_per_step * self._capacity
-        print(f'Storage required: {total_bytes / 1e9:.2f} GB')
-        # Heuristic: decide whether to use CUDA or CPU memory
-        storage_device = 'cuda' if 2.5 * total_bytes < mem_free else 'cpu'
-        print(f'Using {storage_device.upper()} memory for storage.')
-        return self._reserve_buffer(
-            LazyTensorStorage(self._capacity, device=torch.device(storage_device))
-        )
+	def _init(self, tds):
+		"""Initialize the replay buffer. Use the first episode to estimate storage requirements."""
+		print(f'Buffer capacity: {self._capacity:,}')
+		mem_free, _ = torch.cuda.mem_get_info()
+		bytes_per_step = sum([
+				(v.numel()*v.element_size() if not isinstance(v, TensorDict) \
+				else sum([x.numel()*x.element_size() for x in v.values()])) \
+			for v in tds.values()
+		]) / len(tds)
+		total_bytes = bytes_per_step*self._capacity
+		print(f'Storage required: {total_bytes/1e9:.2f} GB')
+		# Heuristic: decide whether to use CUDA or CPU memory
+		storage_device = 'cuda:0' if 2.5*total_bytes < mem_free else 'cpu'
+		print(f'Using {storage_device.upper()} memory for storage.')
+		self._storage_device = torch.device(storage_device)
+		return self._reserve_buffer(
+			LazyTensorStorage(self._capacity, device=self._storage_device)
+		)
 
-    def _to_device(self, *args, device=None):
-        if device is None:
-            device = self._device
-        return (arg.to(device, non_blocking=True) \
-                    if arg is not None else None for arg in args)
+	def load(self, td):
+		"""
+		Load a batch of episodes into the buffer. This is useful for loading data from disk,
+		and is more efficient than adding episodes one by one.
+		"""
+		num_new_eps = len(td)
+		episode_idx = torch.arange(self._num_eps, self._num_eps+num_new_eps, dtype=torch.int64)
+		td['episode'] = episode_idx.unsqueeze(-1).expand(-1, td['reward'].shape[1])
+		if self._num_eps == 0:
+			self._buffer = self._init(td[0])
+		td = td.reshape(td.shape[0]*td.shape[1])
+		self._buffer.extend(td)
+		self._num_eps += num_new_eps
+		return self._num_eps
 
-    def _prepare_batch(self, td):
-        """
+	def add(self, td):
+		"""Add an episode to the buffer."""
+		td['episode'] = torch.full_like(td['reward'], self._num_eps, dtype=torch.int64)
+		if self._num_eps == 0:
+			self._buffer = self._init(td)
+		self._buffer.extend(td)
+		self._num_eps += 1
+		return self._num_eps
+
+	def _prepare_batch(self, td):
+		"""
 		Prepare a sampled batch for training (post-processing).
 		Expects `td` to be a TensorDict with batch size TxB.
 		"""
-<<<<<<< HEAD
-        obs = td['obs']
-        action = td['action'][1:]
-        reward = td['reward'][1:].unsqueeze(-1)
-        task = td['task'][0] if 'task' in td.keys() else None
-        return self._to_device(obs, action, reward, task)
-
-    def add(self, td):
-        """Add an episode to the buffer.
-		Before vec: td[episode_len+1, ..] ..=act_dim, obs_dim, None
-		After: add num_env to the batch dimension
-		Note: for official vec code @51d6b8d, it seems to have batch dimension [episode_len+1, num_env]"""
-
-        for _td in td:
-            _td['episode'] = torch.ones_like(_td['reward'], dtype=torch.int64) * self._num_eps
-            if self._num_eps == 0:
-                self._buffer = self._init(_td)
-            self._buffer.extend(_td)
-            self._num_eps += 1
-        return self._num_eps
-=======
 		td = td.select("obs", "action", "reward", "terminated", "task", strict=False).to(self._device, non_blocking=True)
 		obs = td.get('obs').contiguous()
 		action = td.get('action')[1:].contiguous()
@@ -109,9 +108,8 @@
 		if task is not None:
 			task = task[0].contiguous()
 		return obs, action, reward, terminated, task
->>>>>>> 8bbc14eb
 
-    def sample(self):
-        """Sample a batch of subsequences from the buffer."""
-        td = self._buffer.sample().view(-1, self.cfg.horizon + 1).permute(1, 0)
-        return self._prepare_batch(td)+	def sample(self):
+		"""Sample a batch of subsequences from the buffer."""
+		td = self._buffer.sample().view(-1, self.cfg.horizon+1).permute(1, 0)
+		return self._prepare_batch(td)