--- conflicted
+++ resolved
@@ -10,43 +10,36 @@
 	return -(target * pred).sum(-1, keepdim=True)
 
 
-@torch.jit.script
 def log_std(x, low, dif):
 	return low + 0.5 * dif * (torch.tanh(x) + 1)
 
 
-@torch.jit.script
-def _gaussian_residual(eps, log_std):
-	return -0.5 * eps.pow(2) - log_std
-
-
-@torch.jit.script
-def _gaussian_logprob(residual):
-	return residual - 0.5 * torch.log(2 * torch.pi)
-
-
-def gaussian_logprob(eps, log_std, size=None):
+def gaussian_logprob(eps, log_std):
 	"""Compute Gaussian log probability."""
-	residual = _gaussian_residual(eps, log_std).sum(-1, keepdim=True)
-	if size is None:
-		size = eps.size(-1)
-	return _gaussian_logprob(residual) * size
-
-
-@torch.jit.script
-def _squash(pi):
-	return torch.log(F.relu(1 - pi.pow(2)) + 1e-6)
+	residual = -0.5 * eps.pow(2) - log_std
+	log_prob = residual - 0.9189385175704956
+	return log_prob.sum(-1, keepdim=True)
 
 
 def squash(mu, pi, log_pi):
 	"""Apply squashing function."""
 	mu = torch.tanh(mu)
 	pi = torch.tanh(pi)
-	log_pi -= _squash(pi).sum(-1, keepdim=True)
+	squashed_pi = torch.log(F.relu(1 - pi.pow(2)) + 1e-6)
+	log_pi = log_pi - squashed_pi.sum(-1, keepdim=True)
 	return mu, pi, log_pi
 
 
-@torch.jit.script
+def int_to_one_hot(x, num_classes):
+	"""
+	Converts an integer tensor to a one-hot tensor.
+	Supports batched inputs.
+	"""
+	one_hot = torch.zeros(*x.shape, num_classes, device=x.device)
+	one_hot.scatter_(-1, x.unsqueeze(-1), 1)
+	return one_hot
+
+
 def symlog(x):
 	"""
 	Symmetric logarithmic function.
@@ -55,7 +48,6 @@
 	return torch.sign(x) * torch.log(1 + torch.abs(x))
 
 
-@torch.jit.script
 def symexp(x):
 	"""
 	Symmetric exponential function.
@@ -71,31 +63,23 @@
 	elif cfg.num_bins == 1:
 		return symlog(x)
 	x = torch.clamp(symlog(x), cfg.vmin, cfg.vmax).squeeze(1)
-	bin_idx = torch.floor((x - cfg.vmin) / cfg.bin_size).long()
-	bin_offset = ((x - cfg.vmin) / cfg.bin_size - bin_idx.float()).unsqueeze(-1).to(torch.float32)
-	soft_two_hot = torch.zeros(x.size(0), cfg.num_bins, device=x.device)
-	soft_two_hot.scatter_(1, bin_idx.unsqueeze(1), 1 - bin_offset)
-	soft_two_hot.scatter_(1, (bin_idx.unsqueeze(1) + 1) % cfg.num_bins, bin_offset)
+	bin_idx = torch.floor((x - cfg.vmin) / cfg.bin_size)
+	bin_offset = ((x - cfg.vmin) / cfg.bin_size - bin_idx).unsqueeze(-1)
+	soft_two_hot = torch.zeros(x.shape[0], cfg.num_bins, device=x.device, dtype=x.dtype)
+	bin_idx = bin_idx.long()
+	soft_two_hot = soft_two_hot.scatter(1, bin_idx.unsqueeze(1), 1 - bin_offset)
+	soft_two_hot = soft_two_hot.scatter(1, (bin_idx.unsqueeze(1) + 1) % cfg.num_bins, bin_offset)
 	return soft_two_hot
-
-
-DREG_BINS = None
 
 
 def two_hot_inv(x, cfg):
 	"""Converts a batch of soft two-hot encoded vectors to scalars."""
-	global DREG_BINS
 	if cfg.num_bins == 0:
 		return x
 	elif cfg.num_bins == 1:
 		return symexp(x)
-	if DREG_BINS is None:
-		DREG_BINS = torch.linspace(cfg.vmin, cfg.vmax, cfg.num_bins, device=x.device)
+	dreg_bins = torch.linspace(cfg.vmin, cfg.vmax, cfg.num_bins, device=x.device, dtype=x.dtype)
 	x = F.softmax(x, dim=-1)
-<<<<<<< HEAD
-	x = torch.sum(x * DREG_BINS, dim=-1, keepdim=True)
-	return symexp(x)
-=======
 	x = torch.sum(x * dreg_bins, dim=-1, keepdim=True)
 	return symexp(x)
 
@@ -123,5 +107,4 @@
 	precision = tp / (tp + fp + eps)
 	f1 = 2 * (precision * recall) / (precision + recall + eps)
 	return TensorDict({'termination_rate': rate,
-			'termination_f1': f1})
->>>>>>> 8bbc14eb
+			'termination_f1': f1})