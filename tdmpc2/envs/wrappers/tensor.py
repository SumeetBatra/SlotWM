import gymnasium as gym
import torch
import numpy as np

class TensorWrapper(gym.Wrapper):
<<<<<<< HEAD
    """
    Wrapper for converting numpy arrays to torch tensors.
    """

    def __init__(self, env):
        super().__init__(env)

    def rand_act(self):
        return torch.from_numpy(self.action_space.sample().astype(np.float32))

    def _try_f32_tensor(self, x):
        if isinstance(x, np.ndarray):
            x = torch.from_numpy(x)
            if x.dtype == torch.float64:
                x = x.float()
        return x

    def _obs_to_tensor(self, obs):
        if isinstance(obs, dict):
            for k in obs.keys():
                obs[k] = self._try_f32_tensor(obs[k])
        else:
            obs = self._try_f32_tensor(obs)
        return obs

    def _info_to_tensor(self, info):
        tensor_dict = {}
        for key, value in info.items():
            if isinstance(value, np.ndarray):
                try:
                    tensor_dict[key] = torch.from_numpy(np.stack(value))
                except Exception as e:
                    tensor_dict[key] = value
            else:
                tensor_dict[key] = value
        return tensor_dict

    def reset(self, task_idx=None):
        obs, info = self.env.reset()
        return self._obs_to_tensor(obs), self._info_to_tensor(info)

    def step(self, action):
        obs, reward, terminated, truncated, info = self.env.step(action.numpy())
        return self._obs_to_tensor(obs), torch.tensor(reward, dtype=torch.float32), torch.tensor(terminated), torch.tensor(truncated), self._info_to_tensor(info)
=======
	"""
	Wrapper for converting numpy arrays to torch tensors.
	"""

	def __init__(self, env):
		super().__init__(env)
	
	def rand_act(self):
		return torch.from_numpy(self.action_space.sample().astype(np.float32))

	def _try_f32_tensor(self, x):
		if isinstance(x, np.ndarray):
			x = torch.from_numpy(x)
			if x.dtype == torch.float64:
				x = x.float()
		return x

	def _obs_to_tensor(self, obs):
		if isinstance(obs, dict):
			for k in obs.keys():
				obs[k] = self._try_f32_tensor(obs[k])
		else:
			obs = self._try_f32_tensor(obs)
		return obs

	def reset(self, task_idx=None):
		return self._obs_to_tensor(self.env.reset())

	def step(self, action):
		obs, reward, done, info = self.env.step(action.numpy())
		info = defaultdict(float, info)
		info['success'] = float(info['success'])
		info['terminated'] = torch.tensor(float(info['terminated']))
		return self._obs_to_tensor(obs), torch.tensor(reward, dtype=torch.float32), done, info
>>>>>>> 8bbc14eb
<|MERGE_RESOLUTION|>--- conflicted
+++ resolved
@@ -1,54 +1,11 @@
+from collections import defaultdict
+
 import gymnasium as gym
+import numpy as np
 import torch
-import numpy as np
+
 
 class TensorWrapper(gym.Wrapper):
-<<<<<<< HEAD
-    """
-    Wrapper for converting numpy arrays to torch tensors.
-    """
-
-    def __init__(self, env):
-        super().__init__(env)
-
-    def rand_act(self):
-        return torch.from_numpy(self.action_space.sample().astype(np.float32))
-
-    def _try_f32_tensor(self, x):
-        if isinstance(x, np.ndarray):
-            x = torch.from_numpy(x)
-            if x.dtype == torch.float64:
-                x = x.float()
-        return x
-
-    def _obs_to_tensor(self, obs):
-        if isinstance(obs, dict):
-            for k in obs.keys():
-                obs[k] = self._try_f32_tensor(obs[k])
-        else:
-            obs = self._try_f32_tensor(obs)
-        return obs
-
-    def _info_to_tensor(self, info):
-        tensor_dict = {}
-        for key, value in info.items():
-            if isinstance(value, np.ndarray):
-                try:
-                    tensor_dict[key] = torch.from_numpy(np.stack(value))
-                except Exception as e:
-                    tensor_dict[key] = value
-            else:
-                tensor_dict[key] = value
-        return tensor_dict
-
-    def reset(self, task_idx=None):
-        obs, info = self.env.reset()
-        return self._obs_to_tensor(obs), self._info_to_tensor(info)
-
-    def step(self, action):
-        obs, reward, terminated, truncated, info = self.env.step(action.numpy())
-        return self._obs_to_tensor(obs), torch.tensor(reward, dtype=torch.float32), torch.tensor(terminated), torch.tensor(truncated), self._info_to_tensor(info)
-=======
 	"""
 	Wrapper for converting numpy arrays to torch tensors.
 	"""
@@ -82,5 +39,4 @@
 		info = defaultdict(float, info)
 		info['success'] = float(info['success'])
 		info['terminated'] = torch.tensor(float(info['terminated']))
-		return self._obs_to_tensor(obs), torch.tensor(reward, dtype=torch.float32), done, info
->>>>>>> 8bbc14eb
+		return self._obs_to_tensor(obs), torch.tensor(reward, dtype=torch.float32), done, info